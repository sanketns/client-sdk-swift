/*
 * Copyright 2024 LiveKit
 *
 * Licensed under the Apache License, Version 2.0 (the "License");
 * you may not use this file except in compliance with the License.
 * You may obtain a copy of the License at
 *
 *     http://www.apache.org/licenses/LICENSE-2.0
 *
 * Unless required by applicable law or agreed to in writing, software
 * distributed under the License is distributed on an "AS IS" BASIS,
 * WITHOUT WARRANTIES OR CONDITIONS OF ANY KIND, either express or implied.
 * See the License for the specific language governing permissions and
 * limitations under the License.
 */

import Accelerate
import AVFoundation
import Combine

#if swift(>=5.9)
internal import LiveKitWebRTC
#else
@_implementationOnly import LiveKitWebRTC
#endif

// Wrapper for LKRTCAudioBuffer
@objc
public class LKAudioBuffer: NSObject {
    private let _audioBuffer: LKRTCAudioBuffer

    @objc
    public var channels: Int { _audioBuffer.channels }

    @objc
    public var frames: Int { _audioBuffer.frames }

    @objc
    public var framesPerBand: Int { _audioBuffer.framesPerBand }

    @objc
    public var bands: Int { _audioBuffer.bands }

    @objc
    @available(*, deprecated, renamed: "rawBuffer(forChannel:)")
    public func rawBuffer(for channel: Int) -> UnsafeMutablePointer<Float> {
        _audioBuffer.rawBuffer(forChannel: channel)
    }

    @objc
    public func rawBuffer(forChannel channel: Int) -> UnsafeMutablePointer<Float> {
        _audioBuffer.rawBuffer(forChannel: channel)
    }

    init(audioBuffer: LKRTCAudioBuffer) {
        _audioBuffer = audioBuffer
    }
}

// Audio Session Configuration related
public class AudioManager: Loggable {
    // MARK: - Public

    #if compiler(>=6.0)
    public nonisolated(unsafe) static let shared = AudioManager()
    #else
    public static let shared = AudioManager()
    #endif

    public typealias DeviceUpdateFunc = (_ audioManager: AudioManager) -> Void

    #if os(iOS) || os(visionOS) || os(tvOS)

    public typealias ConfigureAudioSessionFunc = @Sendable (_ newState: State,
                                                            _ oldState: State) -> Void

    /// Use this to provide a custom function to configure the audio session, overriding the default behavior
    /// provided by ``defaultConfigureAudioSessionFunc(newState:oldState:)``.
    ///
    /// - Important: This method should return immediately and must not block.
    /// - Note: Once set, the following properties will no longer be effective:
    ///   - ``sessionConfiguration``
    ///   - ``isSpeakerOutputPreferred``
    ///
    /// If you want to revert to default behavior, set this to `nil`.
    public var customConfigureAudioSessionFunc: ConfigureAudioSessionFunc? {
        get { state.customConfigureFunc }
        set { state.mutate { $0.customConfigureFunc = newValue } }
    }

    /// Determines whether the device's built-in speaker or receiver is preferred for audio output.
    ///
    /// - Defaults to `true`, indicating that the speaker is preferred.
    /// - Set to `false` if the receiver is preferred instead of the speaker.
    /// - Note: This property only applies when the audio output is routed to the built-in speaker or receiver.
    ///
    /// This property is ignored if ``customConfigureAudioSessionFunc`` is set.
    public var isSpeakerOutputPreferred: Bool {
        get { state.isSpeakerOutputPreferred }
        set { state.mutate { $0.isSpeakerOutputPreferred = newValue } }
    }

    /// Specifies a fixed configuration for the audio session, overriding dynamic adjustments.
    ///
    /// If this property is set, it will take precedence over any dynamic configuration logic, including
    /// the value of ``isSpeakerOutputPreferred``.
    ///
    /// This property is ignored if ``customConfigureAudioSessionFunc`` is set.
    public var sessionConfiguration: AudioSessionConfiguration? {
        get { state.sessionConfiguration }
        set { state.mutate { $0.sessionConfiguration = newValue } }
    }
    #endif

    public enum TrackState {
        case none
        case localOnly
        case remoteOnly
        case localAndRemote
    }

<<<<<<< HEAD
    public struct State: Equatable {
        var localTracksCount: Int = 0
        var remoteTracksCount: Int = 0
        var preferSpeakerOutput: Bool = false
=======
    public struct State: Equatable, Sendable {
        // Only consider State mutated when public vars change
        public static func == (lhs: AudioManager.State, rhs: AudioManager.State) -> Bool {
            var isEqual = lhs.localTracksCount == rhs.localTracksCount &&
                lhs.remoteTracksCount == rhs.remoteTracksCount
>>>>>>> 8ea06563

            #if os(iOS) || os(visionOS) || os(tvOS)
            isEqual = isEqual &&
                lhs.isSpeakerOutputPreferred == rhs.isSpeakerOutputPreferred &&
                lhs.sessionConfiguration == rhs.sessionConfiguration
            #endif

            return isEqual
        }

        public var localTracksCount: Int = 0
        public var remoteTracksCount: Int = 0
        public var isSpeakerOutputPreferred: Bool = true
        #if os(iOS) || os(visionOS) || os(tvOS)
        // Keep this var within State so it's protected by UnfairLock
        public var customConfigureFunc: ConfigureAudioSessionFunc?
        public var sessionConfiguration: AudioSessionConfiguration?
        #endif

        public var trackState: TrackState {
            switch (localTracksCount > 0, remoteTracksCount > 0) {
            case (true, false): return .localOnly
            case (false, true): return .remoteOnly
            case (true, true): return .localAndRemote
            default: return .none
            }
        }
    }

    // MARK: - AudioProcessingModule

    private lazy var capturePostProcessingDelegateAdapter: AudioCustomProcessingDelegateAdapter = {
        let adapter = AudioCustomProcessingDelegateAdapter()
        RTC.audioProcessingModule.capturePostProcessingDelegate = adapter
        return adapter
    }()

    private lazy var renderPreProcessingDelegateAdapter: AudioCustomProcessingDelegateAdapter = {
        let adapter = AudioCustomProcessingDelegateAdapter()
        RTC.audioProcessingModule.renderPreProcessingDelegate = adapter
        return adapter
    }()

    let capturePostProcessingDelegateSubject = CurrentValueSubject<AudioCustomProcessingDelegate?, Never>(nil)

    public var capturePostProcessingDelegate: AudioCustomProcessingDelegate? {
        get { capturePostProcessingDelegateAdapter.target }
        set {
            capturePostProcessingDelegateAdapter.set(target: newValue)
            capturePostProcessingDelegateSubject.send(newValue)
        }
    }

    public var renderPreProcessingDelegate: AudioCustomProcessingDelegate? {
        get { renderPreProcessingDelegateAdapter.target }
        set { renderPreProcessingDelegateAdapter.set(target: newValue) }
    }

    // MARK: - AudioDeviceModule

    public let defaultOutputDevice = AudioDevice(ioDevice: LKRTCIODevice.defaultDevice(with: .output))

    public let defaultInputDevice = AudioDevice(ioDevice: LKRTCIODevice.defaultDevice(with: .input))

    public var outputDevices: [AudioDevice] {
        RTC.audioDeviceModule.outputDevices.map { AudioDevice(ioDevice: $0) }
    }

    public var inputDevices: [AudioDevice] {
        RTC.audioDeviceModule.inputDevices.map { AudioDevice(ioDevice: $0) }
    }

    public var outputDevice: AudioDevice {
        get { AudioDevice(ioDevice: RTC.audioDeviceModule.outputDevice) }
        set { RTC.audioDeviceModule.outputDevice = newValue._ioDevice }
    }

    public var inputDevice: AudioDevice {
        get { AudioDevice(ioDevice: RTC.audioDeviceModule.inputDevice) }
        set { RTC.audioDeviceModule.inputDevice = newValue._ioDevice }
    }

<<<<<<< HEAD
    // Singleton
    private init() {
        // trigger events when state mutates
        _state.onDidMutate = { [weak self] newState, oldState in
            guard let self = self else { return }
          //  self.configureAudioSession(newState: newState, oldState: oldState)
=======
    public var onDeviceUpdate: DeviceUpdateFunc? {
        didSet {
            RTC.audioDeviceModule.setDevicesUpdatedHandler { [weak self] in
                guard let self else { return }
                self.onDeviceUpdate?(self)
            }
>>>>>>> 8ea06563
        }
    }

    // MARK: - Internal

    enum `Type` {
        case local
        case remote
    }

    let state = StateSync(State())

    // MARK: - Private

    private let _configureRunner = SerialRunnerActor<Void>()

    #if os(iOS) || os(visionOS) || os(tvOS)
    private func _asyncConfigure(newState: State, oldState: State) async throws {
        try await _configureRunner.run {
            self.log("\(oldState) -> \(newState)")
            let configureFunc = newState.customConfigureFunc ?? self.defaultConfigureAudioSessionFunc
            configureFunc(newState, oldState)
        }
    }
    #endif

    func trackDidStart(_ type: Type) async throws {
        let (newState, oldState) = state.mutate { state in
            let oldState = state
            if type == .local { state.localTracksCount += 1 }
            if type == .remote { state.remoteTracksCount += 1 }
            return (state, oldState)
        }
        #if os(iOS) || os(visionOS) || os(tvOS)
        try await _asyncConfigure(newState: newState, oldState: oldState)
        #endif
    }

    func trackDidStop(_ type: Type) async throws {
        let (newState, oldState) = state.mutate { state in
            let oldState = state
            if type == .local { state.localTracksCount = max(state.localTracksCount - 1, 0) }
            if type == .remote { state.remoteTracksCount = max(state.remoteTracksCount - 1, 0) }
            return (state, oldState)
        }
        #if os(iOS) || os(visionOS) || os(tvOS)
        try await _asyncConfigure(newState: newState, oldState: oldState)
        #endif
    }

    #if os(iOS) || os(visionOS) || os(tvOS)
    /// The default implementation when audio session configuration is requested by the SDK.
    /// Configure the `RTCAudioSession` of `WebRTC` framework.
    ///
    /// > Note: It is recommended to use `RTCAudioSessionConfiguration.webRTC()` to obtain an instance of `RTCAudioSessionConfiguration` instead of instantiating directly.
    ///
    /// - Parameters:
    ///   - configuration: A configured RTCAudioSessionConfiguration
    ///   - setActive: passing true/false will call `AVAudioSession.setActive` internally
    public func defaultConfigureAudioSessionFunc(newState: State, oldState: State) {
        // Lazily computed config
        let computeConfiguration: (() -> AudioSessionConfiguration) = {
            switch newState.trackState {
            case .none:
                // Use .soloAmbient configuration
                return .soloAmbient
            case .remoteOnly where newState.isSpeakerOutputPreferred:
                // Use .playback configuration with spoken audio
                return .playback
            default:
                // Use .playAndRecord configuration
                return newState.isSpeakerOutputPreferred ? .playAndRecordSpeaker : .playAndRecordReceiver
            }
        }

        let configuration = newState.sessionConfiguration ?? computeConfiguration()

        var setActive: Bool?
        if newState.trackState != .none, oldState.trackState == .none {
            // activate audio session when there is any local/remote audio track
            setActive = true
        } else if newState.trackState == .none, oldState.trackState != .none {
            // deactivate audio session when there are no more local/remote audio tracks
            setActive = false
        }

        let session = LKRTCAudioSession.sharedInstance()
        // Check if needs setConfiguration
        guard configuration != session.toAudioSessionConfiguration() else {
            log("Skipping configure audio session, no changes")
            return
        }

        session.lockForConfiguration()
        defer { session.unlockForConfiguration() }

        do {
            log("Configuring audio session: \(String(describing: configuration))")
            if let setActive {
                try session.setConfiguration(configuration.toRTCType(), active: setActive)
            } else {
                try session.setConfiguration(configuration.toRTCType())
            }
        } catch {
            log("Failed to configure audio session with error: \(error)", .error)
        }
    }
    #endif
}

public extension AudioManager {
    /// Add an ``AudioRenderer`` to receive pcm buffers from local input (mic).
    /// Only ``AudioRenderer/render(pcmBuffer:)`` will be called.
    /// Usage: `AudioManager.shared.add(localAudioRenderer: localRenderer)`
    func add(localAudioRenderer delegate: AudioRenderer) {
        capturePostProcessingDelegateAdapter.add(delegate: delegate)
    }

    func remove(localAudioRenderer delegate: AudioRenderer) {
        capturePostProcessingDelegateAdapter.remove(delegate: delegate)
    }
}

public extension AudioManager {
    /// Add an ``AudioRenderer`` to receive pcm buffers from combined remote audio.
    /// Only ``AudioRenderer/render(pcmBuffer:)`` will be called.
    /// To receive buffer for individual tracks, use ``RemoteAudioTrack/add(audioRenderer:)`` instead.
    /// Usage: `AudioManager.shared.add(remoteAudioRenderer: localRenderer)`
    func add(remoteAudioRenderer delegate: AudioRenderer) {
        renderPreProcessingDelegateAdapter.add(delegate: delegate)
    }

    func remove(remoteAudioRenderer delegate: AudioRenderer) {
        renderPreProcessingDelegateAdapter.remove(delegate: delegate)
    }
}<|MERGE_RESOLUTION|>--- conflicted
+++ resolved
@@ -119,18 +119,11 @@
         case localAndRemote
     }
 
-<<<<<<< HEAD
-    public struct State: Equatable {
-        var localTracksCount: Int = 0
-        var remoteTracksCount: Int = 0
-        var preferSpeakerOutput: Bool = false
-=======
     public struct State: Equatable, Sendable {
         // Only consider State mutated when public vars change
         public static func == (lhs: AudioManager.State, rhs: AudioManager.State) -> Bool {
             var isEqual = lhs.localTracksCount == rhs.localTracksCount &&
                 lhs.remoteTracksCount == rhs.remoteTracksCount
->>>>>>> 8ea06563
 
             #if os(iOS) || os(visionOS) || os(tvOS)
             isEqual = isEqual &&
@@ -213,21 +206,12 @@
         set { RTC.audioDeviceModule.inputDevice = newValue._ioDevice }
     }
 
-<<<<<<< HEAD
-    // Singleton
-    private init() {
-        // trigger events when state mutates
-        _state.onDidMutate = { [weak self] newState, oldState in
-            guard let self = self else { return }
-          //  self.configureAudioSession(newState: newState, oldState: oldState)
-=======
     public var onDeviceUpdate: DeviceUpdateFunc? {
         didSet {
             RTC.audioDeviceModule.setDevicesUpdatedHandler { [weak self] in
                 guard let self else { return }
                 self.onDeviceUpdate?(self)
             }
->>>>>>> 8ea06563
         }
     }
 
