--- conflicted
+++ resolved
@@ -42,7 +42,6 @@
     }
 
     public struct State: Equatable {
-<<<<<<< HEAD
 
         // Only consider State mutated when public vars change
         public static func == (lhs: AudioManager.State, rhs: AudioManager.State) -> Bool {
@@ -56,12 +55,8 @@
 
         public var localTracksCount: Int = 0
         public var remoteTracksCount: Int = 0
-        public var preferSpeakerOutput: Bool = true
-=======
-        var localTracksCount: Int = 0
-        var remoteTracksCount: Int = 0
-        var preferSpeakerOutput: Bool = false
->>>>>>> edde0f4c
+        public var preferSpeakerOutput: Bool = false
+
 
         public var trackState: TrackState {
 
@@ -104,12 +99,6 @@
         // trigger events when state mutates
         _state.onDidMutate = { [weak self] newState, oldState in
             guard let self = self else { return }
-<<<<<<< HEAD
-=======
-          //  self.configureAudioSession(newState: newState, oldState: oldState)
-        }
-    }
->>>>>>> edde0f4c
 
             log("\(oldState) -> \(newState)")
 
