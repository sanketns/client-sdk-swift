--- conflicted
+++ resolved
@@ -165,15 +165,6 @@
 
             guard let self else { return }
 
-<<<<<<< HEAD
-            // deprecated
-            if newState.stats != oldState.stats, let stats = newState.stats {
-                self.delegates.notify { $0.track?(self, didUpdate: stats) }
-            }
-
-            if newState.statistics != oldState.statistics, let statistics = newState.statistics {
-                self.delegates.notify { $0.track?(self, didUpdateStatistics: statistics) }
-=======
             if oldState.dimensions != newState.dimensions {
                 self.log("Track.dimensions \(String(describing: oldState.dimensions)) -> \(String(describing: newState.dimensions))")
             }
@@ -182,7 +173,6 @@
                 if let delegateInternal = $0 as? TrackDelegateInternal {
                     delegateInternal.track(self, didMutateState: newState, oldState: oldState)
                 }
->>>>>>> 8ea06563
             }
 
             if newState.statistics != oldState.statistics || newState.simulcastStatistics != oldState.simulcastStatistics,
